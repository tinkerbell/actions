package image

// This package handles the pulling and management of images

import (
	"compress/bzip2"
	"compress/gzip"
	"fmt"
	"io"
	"net/http"
	"os"
	"path/filepath"
	"strings"
	"time"

	"github.com/dustin/go-humanize"
	"github.com/klauspost/compress/zstd"
	log "github.com/sirupsen/logrus"
	"github.com/ulikunitz/xz"
	"golang.org/x/sys/unix"
)

// WriteCounter counts the number of bytes written to it. It implements to the io.Writer interface
// and we can pass this into io.TeeReader() which will report progress on each write cycle.
type WriteCounter struct {
	Total uint64
}

func (wc *WriteCounter) Write(p []byte) (int, error) {
	n := len(p)
	wc.Total += uint64(n)
	return n, nil
}

func tickerProgress(byteCounter uint64) {
	// Clear the line by using a character return to go back to the start and remove
	// the remaining characters by filling it with spaces
	fmt.Printf("\r%s", strings.Repeat(" ", 35))

	// Return again and print current status of download
	// We use the humanize package to print the bytes in a meaningful way (e.g. 10 MB)
	fmt.Printf("\rDownloading... %s complete", humanize.Bytes(byteCounter))
}

<<<<<<< HEAD
=======
// Read - will take a local disk and copy an image to a remote server
func Read(sourceDevice, destinationAddress, mac string, compressed bool) error {

	var fileName string
	if !compressed {
		// raw image
		fileName = fmt.Sprintf("%s.img", mac)
	} else {
		// compressed image
		fileName = fmt.Sprintf("%s.zmg", mac)
	}

	fmt.Println("--------------------------------------------------------------------------------")

	fmt.Printf("\nReading of disk [%s], and sending to [%s]\n", filepath.Base(sourceDevice), destinationAddress)
	fmt.Println("--------------------------------------------------------------------------------")

	client := &http.Client{}
	_, err := UploadMultipartFile(client, destinationAddress, fileName, sourceDevice, compressed)
	if err != nil {
		return err
	}

	return nil
}

//UploadMultipartFile -
func UploadMultipartFile(client *http.Client, uri, key, path string, compressed bool) (*http.Response, error) {
	body, writer := io.Pipe()

	req, err := http.NewRequest(http.MethodPost, uri, body)
	if err != nil {
		return nil, err
	}

	mwriter := multipart.NewWriter(writer)
	req.Header.Add("Content-Type", mwriter.FormDataContentType())

	errchan := make(chan error)

	// GO routine for the copy operation
	go func() {
		defer close(errchan)
		defer writer.Close()
		defer mwriter.Close()

		// BootyImage is the key that the client will lookfor and
		// key is the renamed file
		w, err := mwriter.CreateFormFile("BootyImage", key)
		if err != nil {
			errchan <- err
			return
		}

		diskIn, err := os.Open(path)
		if err != nil {
			errchan <- err
			return
		}

		defer diskIn.Close()

		if !compressed {
			// Without compression read raw output
			if written, err := io.Copy(w, diskIn); err != nil {
				errchan <- fmt.Errorf("error copying %s (%d bytes written): %v", path, written, err)
				return
			}

		} else {
			// With compression run data through gzip writer
			zipWriter := gzip.NewWriter(w)
			// run an io.Copy on the disk into the zipWriter
			if written, err := io.Copy(zipWriter, diskIn); err != nil {
				errchan <- fmt.Errorf("error copying %s (%d bytes written): %v", path, written, err)
				return
			}
			// Ensure we close our zipWriter (otherwise we will get "unexpected EOF")
			err = zipWriter.Close()

		}

		if err := mwriter.Close(); err != nil {
			errchan <- err
			return
		}

	}()

	resp, err := client.Do(req)
	merr := <-errchan

	if err != nil || merr != nil {
		return resp, fmt.Errorf("http error: %v, multipart error: %v", err, merr)
	}

	return resp, nil
}

>>>>>>> f651c374
// Write will pull an image and write it to local storage device
// with compress set to true it will use gzip compression to expand the data before
// writing to an underlying device
func Write(sourceImage, destinationDevice string, compressed bool) error {

	req, err := http.NewRequest("GET", sourceImage, nil)
	if err != nil {
		return err
	}

	resp, err := http.DefaultClient.Do(req)
	if err != nil {
		return err
	}
	defer resp.Body.Close()

	if resp.StatusCode > 300 {
		// Customise response for the 404 to make degugging simpler
		if resp.StatusCode == 404 {
			return fmt.Errorf("%s not found", sourceImage)
		}
		return fmt.Errorf("%s", resp.Status)
	}

	var out io.Reader

	fileOut, err := os.OpenFile(destinationDevice, os.O_CREATE|os.O_WRONLY, 0644)
	if err != nil {
		return err
	}
	defer fileOut.Close()

	if !compressed {
		// Without compression send raw output
		out = resp.Body
	} else {
		// Find compression algorithim based upon extension
		out, err = findDecompressor(sourceImage, resp.Body)
		if err != nil {
			return err
		}
	}

	log.Infof("Beginning write of image [%s] to disk [%s]", filepath.Base(sourceImage), destinationDevice)
	// Create our progress reporter and pass it to be used alongside our writer
	ticker := time.NewTicker(500 * time.Millisecond)
	counter := &WriteCounter{}

	go func() {
		for ; true; <-ticker.C {
			tickerProgress(counter.Total)
		}
	}()
	if _, err = io.Copy(fileOut, io.TeeReader(out, counter)); err != nil {
		ticker.Stop()
		return err
	}

	count, err := io.Copy(fileOut, out)
	if err != nil {
		ticker.Stop()
		return fmt.Errorf("error writing %d bytes to disk [%s] -> %v", count, destinationDevice, err)
	}
	fmt.Printf("\n")

	ticker.Stop()

	// Do the equivalent of partprobe on the device
	if err := fileOut.Sync(); err != nil {
		return fmt.Errorf("failed to sync the block device")
	}

	if err := unix.IoctlSetInt(int(fileOut.Fd()), unix.BLKRRPART, 0); err != nil {
		return fmt.Errorf("error re-probing the partitions for the specified device: %v", err)
	}

	return nil
}

func findDecompressor(imageURL string, r io.Reader) (out io.Reader, err error) {
	switch filepath.Ext(imageURL) {
	case ".bzip2":
		// With compression run data through gzip writer
		bzipOUT := bzip2.NewReader(r)
		out = bzipOUT
	case ".gz":
		// With compression run data through gzip writer
		zipOUT, gzErr := gzip.NewReader(r)
		if gzErr != nil {
			err = fmt.Errorf("[ERROR] New gzip reader: %v", gzErr)
			return
		}
		defer zipOUT.Close()
		out = zipOUT
	case ".xz":
		xzOUT, xzErr := xz.NewReader(r)
		if xzErr != nil {
			err = fmt.Errorf("[ERROR] New xz reader: %v", xzErr)
			return
		}
		// The xz reader doesn't implement close()
		//defer xzOUT.Close()
		out = xzOUT
	case ".zs":
		zsOUT, zsErr := zstd.NewReader(r)
		if zsErr != nil {
			err = fmt.Errorf("[ERROR] New zs reader: %v", zsErr)
			return
		}
		defer zsOUT.Close()
		out = zsOUT
	default:
		err = fmt.Errorf("Unknown compression suffix [%s]", filepath.Ext(imageURL))
	}
	return
}<|MERGE_RESOLUTION|>--- conflicted
+++ resolved
@@ -42,108 +42,6 @@
 	fmt.Printf("\rDownloading... %s complete", humanize.Bytes(byteCounter))
 }
 
-<<<<<<< HEAD
-=======
-// Read - will take a local disk and copy an image to a remote server
-func Read(sourceDevice, destinationAddress, mac string, compressed bool) error {
-
-	var fileName string
-	if !compressed {
-		// raw image
-		fileName = fmt.Sprintf("%s.img", mac)
-	} else {
-		// compressed image
-		fileName = fmt.Sprintf("%s.zmg", mac)
-	}
-
-	fmt.Println("--------------------------------------------------------------------------------")
-
-	fmt.Printf("\nReading of disk [%s], and sending to [%s]\n", filepath.Base(sourceDevice), destinationAddress)
-	fmt.Println("--------------------------------------------------------------------------------")
-
-	client := &http.Client{}
-	_, err := UploadMultipartFile(client, destinationAddress, fileName, sourceDevice, compressed)
-	if err != nil {
-		return err
-	}
-
-	return nil
-}
-
-//UploadMultipartFile -
-func UploadMultipartFile(client *http.Client, uri, key, path string, compressed bool) (*http.Response, error) {
-	body, writer := io.Pipe()
-
-	req, err := http.NewRequest(http.MethodPost, uri, body)
-	if err != nil {
-		return nil, err
-	}
-
-	mwriter := multipart.NewWriter(writer)
-	req.Header.Add("Content-Type", mwriter.FormDataContentType())
-
-	errchan := make(chan error)
-
-	// GO routine for the copy operation
-	go func() {
-		defer close(errchan)
-		defer writer.Close()
-		defer mwriter.Close()
-
-		// BootyImage is the key that the client will lookfor and
-		// key is the renamed file
-		w, err := mwriter.CreateFormFile("BootyImage", key)
-		if err != nil {
-			errchan <- err
-			return
-		}
-
-		diskIn, err := os.Open(path)
-		if err != nil {
-			errchan <- err
-			return
-		}
-
-		defer diskIn.Close()
-
-		if !compressed {
-			// Without compression read raw output
-			if written, err := io.Copy(w, diskIn); err != nil {
-				errchan <- fmt.Errorf("error copying %s (%d bytes written): %v", path, written, err)
-				return
-			}
-
-		} else {
-			// With compression run data through gzip writer
-			zipWriter := gzip.NewWriter(w)
-			// run an io.Copy on the disk into the zipWriter
-			if written, err := io.Copy(zipWriter, diskIn); err != nil {
-				errchan <- fmt.Errorf("error copying %s (%d bytes written): %v", path, written, err)
-				return
-			}
-			// Ensure we close our zipWriter (otherwise we will get "unexpected EOF")
-			err = zipWriter.Close()
-
-		}
-
-		if err := mwriter.Close(); err != nil {
-			errchan <- err
-			return
-		}
-
-	}()
-
-	resp, err := client.Do(req)
-	merr := <-errchan
-
-	if err != nil || merr != nil {
-		return resp, fmt.Errorf("http error: %v, multipart error: %v", err, merr)
-	}
-
-	return resp, nil
-}
-
->>>>>>> f651c374
 // Write will pull an image and write it to local storage device
 // with compress set to true it will use gzip compression to expand the data before
 // writing to an underlying device
